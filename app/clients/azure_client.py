--- conflicted
+++ resolved
@@ -1,29 +1,12 @@
-<<<<<<< HEAD
-import os
-=======
->>>>>>> 5f0bc8b2
 from threading import Lock
 
 from azure.storage.blob import BlobServiceClient
 
-<<<<<<< HEAD
-from app.utils.config import get_config
-=======
->>>>>>> 5f0bc8b2
 from app.utils.logger import configure_logger
 
 logger = configure_logger()
 
 # Initialize Azure Blob Storage Client
-<<<<<<< HEAD
-container_name = get_config("AZURE_CONTAINER_NAME")
-
-
-class AzureBlobClient:
-    _instance = None
-    _lock = Lock()
-
-=======
 # container_name = get_config("AZURE_CONTAINER_NAME")
 # connection_string = get_config("AZURE_STORAGE_CONNECTION_STRING")
 
@@ -35,15 +18,10 @@
     _instance = None
     _lock = Lock()
 
->>>>>>> 5f0bc8b2
     def __init__(self):
         self._refresh_client()
 
     def _refresh_client(self):
-<<<<<<< HEAD
-        connection_string = get_config("AZURE_STORAGE_CONNECTION_STRING")
-=======
->>>>>>> 5f0bc8b2
         if not connection_string:
             raise ValueError("AZURE_STORAGE_CONNECTION_STRING is not set in env variables")
         self._client = BlobServiceClient.from_connection_string(connection_string)
