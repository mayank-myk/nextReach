--- conflicted
+++ resolved
@@ -20,13 +20,8 @@
 from app.repository.profile_visit_repository import ProfileVisitRepository
 from app.repository.user_repository import UserRepository
 from app.repository.wait_list_repository import WaitListRepository
-<<<<<<< HEAD
-from app.requests.influencer_insights import InfluencerInsights
-from app.requests.waitlist_request import WaitListRequest
-=======
 from app.api_requests.influencer_insights import InfluencerInsights
 from app.api_requests.waitlist_request import WaitListRequest
->>>>>>> 5f0bc8b2
 from app.response.facebook_detail import FacebookDetail
 from app.response.generic_response import GenericResponse
 from app.response.influencer_basic_detail import InfluencerBasicDetail
@@ -232,7 +227,6 @@
                     avg_shares=influencer_metric.yt_avg_shares,
                     engagement_rate=influencer_metric.yt_engagement_rate
                 )
-<<<<<<< HEAD
 
             facebook_detail = None
             if influencer.fb_username:
@@ -255,30 +249,6 @@
                     engagement_rate=influencer_metric.fb_engagement_rate
                 )
 
-=======
-
-            facebook_detail = None
-            if influencer.fb_username:
-                facebook_detail = FacebookDetail(
-                    username=influencer.fb_username,
-                    followers=influencer_metric.fb_followers,
-                    city_1=influencer_metric.fb_city_1,
-                    city_pc_1=influencer_metric.fb_city_pc_1,
-                    city_2=influencer_metric.fb_city_2,
-                    city_pc_2=influencer_metric.fb_city_pc_2,
-                    city_3=influencer_metric.fb_city_3,
-                    city_pc_3=influencer_metric.fb_city_pc_3,
-                    avg_views=influencer_metric.fb_avg_views,
-                    max_views=influencer_metric.fb_max_views,
-                    min_views=influencer_metric.fb_min_views,
-                    spread=influencer_metric.fb_consistency_score,
-                    avg_likes=influencer_metric.fb_avg_likes,
-                    avg_comments=influencer_metric.fb_avg_comments,
-                    avg_shares=influencer_metric.fb_avg_shares,
-                    engagement_rate=influencer_metric.fb_engagement_rate
-                )
-
->>>>>>> 5f0bc8b2
             platform_details = InfluencerMetricDetail(instagram_detail=instagram_detail,
                                                       youtube_detail=youtube_detail,
                                                       facebook_detail=facebook_detail)
