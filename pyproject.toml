[tool.poetry]
name = "next-reach"
version = "1.0.0"
description = "Influencer marketing platform"
authors = ["mayank"]
readme = "README.md"

[tool.poetry.dependencies]
<<<<<<< HEAD
python = "^3.11"
=======
python = "3.11.11"
>>>>>>> 5f0bc8b2
fastapi = "^0.115.6"
structlog = "^24.4.0"
gunicorn = "^23.0.0"
orjson = "^3.8.12"
uvicorn = "^0.34.0"
pybrake = "^1.10.1"
gremlinpython = "^3.6.3"
psycopg2-binary = "^2.9.6"
<<<<<<< HEAD
requests = "^2.31.0"
=======
requests = "2.31.0"
>>>>>>> 5f0bc8b2
yoyo-migrations = "^9.0.0"
python-dotenv = "^1.0.1"
fastapi-utilities = "^0.3.0"
jinja2 = "^3.1.4"
pdfkit = "^1.0.0"
sqlalchemy = "^2.0.19"
<<<<<<< HEAD
azure-storage-blob="^12.24.0"
python-multipart="^0.0.20"
=======
python-multipart = "^0.0.20"
pydantic = "^2.10.4"
azure-storage-blob = "12.23.0"
>>>>>>> 5f0bc8b2

[tool.poetry.group.dev.dependencies]
pre-commit = "^3.3.1"
black = "^23.3.0"
seed-isort-config = "^2.2.0"
isort = "^5.12.0"

[build-system]
requires = ["poetry-core"]
build-backend = "poetry.core.masonry.api"

[tool.isort]
profile = "black"
src_paths = ["isort", "test"]<|MERGE_RESOLUTION|>--- conflicted
+++ resolved
@@ -6,11 +6,7 @@
 readme = "README.md"
 
 [tool.poetry.dependencies]
-<<<<<<< HEAD
-python = "^3.11"
-=======
 python = "3.11.11"
->>>>>>> 5f0bc8b2
 fastapi = "^0.115.6"
 structlog = "^24.4.0"
 gunicorn = "^23.0.0"
@@ -19,25 +15,16 @@
 pybrake = "^1.10.1"
 gremlinpython = "^3.6.3"
 psycopg2-binary = "^2.9.6"
-<<<<<<< HEAD
-requests = "^2.31.0"
-=======
 requests = "2.31.0"
->>>>>>> 5f0bc8b2
 yoyo-migrations = "^9.0.0"
 python-dotenv = "^1.0.1"
 fastapi-utilities = "^0.3.0"
 jinja2 = "^3.1.4"
 pdfkit = "^1.0.0"
 sqlalchemy = "^2.0.19"
-<<<<<<< HEAD
-azure-storage-blob="^12.24.0"
-python-multipart="^0.0.20"
-=======
 python-multipart = "^0.0.20"
 pydantic = "^2.10.4"
 azure-storage-blob = "12.23.0"
->>>>>>> 5f0bc8b2
 
 [tool.poetry.group.dev.dependencies]
 pre-commit = "^3.3.1"
